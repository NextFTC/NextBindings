name: Deploy Release

on:
  release:
    types: [released, prereleased]

jobs:
<<<<<<< HEAD
    deploy-release:
        runs-on: ubuntu-latest
        permissions:
          contents: read
        steps:
        - uses: actions/checkout@v4
        - name: Set up JDK 17
          uses: actions/setup-java@v4
          with:
            java-version: '17'
            distribution: 'temurin'
        - name: Grant execute permission
          run: chmod +x gradlew
        - name: Deploy to Maven Central
          run: ./gradlew deployCentralPortal -Pversion=$VERSION
          env:
            MVN_GPG_KEY: ${{ secrets.MVN_GPG_KEY }}
            MVN_GPG_PASSWORD: ${{ secrets.MVN_GPG_PASSWORD }}
            SONATYPE_USERNAME: ${{ secrets.SONATYPE_USERNAME }}
            SONATYPE_PASSWORD: ${{ secrets.SONATYPE_PASSWORD }}
            VERSION: ${{ github.event.release.tag_name }}
=======
  deploy-release:
    runs-on: ubuntu-latest
    permissions:
      contents: read
    steps:
      - uses: actions/checkout@v4
      - name: Set up JDK 17
        uses: actions/setup-java@v4
        with:
          java-version: '17'
          distribution: 'temurin'
      - name: Grant execute permission
        run: chmod +x gradlew
      - name: Extract version (strip leading v)
        run: echo "VERSION=${GITHUB_REF_NAME#v}" >> $GITHUB_ENV
      - name: Deploy to Maven Central
        run: ./gradlew deployCentralPortal -Pversion=$VERSION
        env:
          MVN_GPG_KEY: ${{ secrets.MVN_GPG_KEY }}
          MVN_GPG_PASSWORD: ${{ secrets.MVN_GPG_PASSWORD }}
          SONATYPE_USERNAME: ${{ secrets.SONATYPE_USERNAME }}
          SONATYPE_PASSWORD: ${{ secrets.SONATYPE_PASSWORD }}
          VERSION: ${{ env.VERSION }}
>>>>>>> 87c8c432
<|MERGE_RESOLUTION|>--- conflicted
+++ resolved
@@ -5,29 +5,6 @@
     types: [released, prereleased]
 
 jobs:
-<<<<<<< HEAD
-    deploy-release:
-        runs-on: ubuntu-latest
-        permissions:
-          contents: read
-        steps:
-        - uses: actions/checkout@v4
-        - name: Set up JDK 17
-          uses: actions/setup-java@v4
-          with:
-            java-version: '17'
-            distribution: 'temurin'
-        - name: Grant execute permission
-          run: chmod +x gradlew
-        - name: Deploy to Maven Central
-          run: ./gradlew deployCentralPortal -Pversion=$VERSION
-          env:
-            MVN_GPG_KEY: ${{ secrets.MVN_GPG_KEY }}
-            MVN_GPG_PASSWORD: ${{ secrets.MVN_GPG_PASSWORD }}
-            SONATYPE_USERNAME: ${{ secrets.SONATYPE_USERNAME }}
-            SONATYPE_PASSWORD: ${{ secrets.SONATYPE_PASSWORD }}
-            VERSION: ${{ github.event.release.tag_name }}
-=======
   deploy-release:
     runs-on: ubuntu-latest
     permissions:
@@ -50,5 +27,4 @@
           MVN_GPG_PASSWORD: ${{ secrets.MVN_GPG_PASSWORD }}
           SONATYPE_USERNAME: ${{ secrets.SONATYPE_USERNAME }}
           SONATYPE_PASSWORD: ${{ secrets.SONATYPE_PASSWORD }}
-          VERSION: ${{ env.VERSION }}
->>>>>>> 87c8c432
+          VERSION: ${{ env.VERSION }}